--- conflicted
+++ resolved
@@ -114,15 +114,10 @@
         run: cargo run --example hello_world --no-default-features --features="test"
       - name: Run space example
         run: cargo run --example space
-<<<<<<< HEAD
       - name: Run dog breeds example
         run: cargo run --example dog_breeds
       - name: Run wood types example
         run: cargo run --example wood_types
-      - name: Run movies example
-        run: cargo run --example movies
-=======
->>>>>>> de3e8af9
       - name: Run posql_db example (With Blitzar)
         run: bash crates/proof-of-sql/examples/posql_db/run_example.sh
       - name: Run posql_db example (Without Blitzar)
